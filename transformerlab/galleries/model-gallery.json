[
    {
        "uniqueID": "phi-4-q4.gguf",
<<<<<<< HEAD
        "name": "LLama 3.2 1B Instruct GGUF - Q6_K",
=======
        "name": "Phi-4 GGUF - 4bit",
>>>>>>> 477ee01a
        "description": "GGUF export of Microsoft's Phi-4 using 4-bit quantization.",
        "added": "2024-1-20",
        "parameters": "14B",
        "context": "16384",
        "architecture": "GGUF",
        "formats": [
            "GGUF"
        ],
        "huggingface_repo": "microsoft/phi-4-gguf",
        "huggingface_filename": "phi-4-q4.gguf",
        "gated": false,
        "license": "mit",
        "logo": "https://blogs.microsoft.com/wp-content/uploads/prod/2012/08/8867.Microsoft_5F00_Logo_2D00_for_2D00_screen.jpg",
        "size_of_model_in_mb": 9267.2,
        "author": {
            "name": "microsoft",
            "url": "https://huggingface.co/microsoft/phi-4",
            "blurb": ""
        },
        "resources": {
            "canonicalUrl": "https://huggingface.co/microsoft/phi-4",
            "downloadUrl": "https://huggingface.co/microsoft/phi-4",
            "paperUrl": "?"
        }
    },
    {
        "uniqueID": "meta-llama/Llama-2-7b-chat-hf",
        "name": "LLama 2 7B - Chat",
        "archived": true,
        "description": "Llama 2 is a collection of pretrained and fine-tuned generative text models ranging in scale from 7 billion to 70 billion parameters. This is the repository for the 7B fine-tuned model, optimized for dialogue use cases and converted for the Hugging Face Transformers format.",
        "parameters": "7B",
        "context": "4k",
        "architecture": "LlamaForCausalLM",
        "huggingface_repo": "meta-llama/Llama-2-7b-chat-hf",
        "formats": [
            "PyTorch"
        ],
        "transformers_version": "4.31.0.dev0",
        "gated": "manual",
        "license": "Meta Custom",
        "logo": "https://upload.wikimedia.org/wikipedia/commons/a/ab/Meta-Logo.png",
        "size_of_model_in_mb": 25707.46,
        "author": {
            "name": "Meta",
            "url": "https://huggingface.co/meta-llama/",
            "blurb": ""
        },
        "resources": {
            "canonicalUrl": "https://huggingface.co/meta-llama/Llama-2-7b-chat",
            "downloadUrl": "https://huggingface.co/meta-llama/Llama-2-7b-chat",
            "paperUrl": "?"
        }
    },
    {
        "uniqueID": "meta-llama/Llama-2-7b-hf",
        "name": "LLama 2 7B",
        "archived": true,
        "description": "Llama 2 is a collection of pretrained and fine-tuned generative text models ranging in scale from 7 billion to 70 billion parameters. This is the repository for the 7B pretrained model, converted for the Hugging Face Transformers format",
        "parameters": "7B",
        "context": "4k",
        "architecture": "LlamaForCausalLM",
        "formats": [
            "PyTorch"
        ],
        "huggingface_repo": "meta-llama/Llama-2-7b-hf",
        "transformers_version": "4.31.0.dev0",
        "gated": "manual",
        "license": "Meta Custom",
        "logo": "https://upload.wikimedia.org/wikipedia/commons/a/ab/Meta-Logo.png",
        "size_of_model_in_mb": 25707.46,
        "author": {
            "name": "Meta",
            "url": "https://huggingface.co/meta-llama/",
            "blurb": ""
        },
        "resources": {
            "canonicalUrl": "https://huggingface.co/meta-llama/Llama-2-7b-hf",
            "downloadUrl": "https://huggingface.co/meta-llama/Llama-2-7b-hf",
            "paperUrl": "?"
        }
    },
    {
        "uniqueID": "meta-llama/Llama-2-13b-hf",
        "name": "LLama 2 13B",
        "archived": true,
        "description": "Llama 2 is a collection of pretrained and fine-tuned generative text models ranging in scale from 7 billion to 70 billion parameters. This is the repository for the 7B pretrained model, converted for the Hugging Face Transformers format",
        "parameters": "13B",
        "context": "4k",
        "architecture": "LlamaForCausalLM",
        "formats": [
            "PyTorch"
        ],
        "huggingface_repo": "meta-llama/Llama-2-13b-hf",
        "transformers_version": "4.31.0.dev0",
        "gated": "manual",
        "license": "Meta Custom",
        "logo": "https://upload.wikimedia.org/wikipedia/commons/a/ab/Meta-Logo.png",
        "size_of_model_in_mb": 49654.08,
        "author": {
            "name": "Meta",
            "url": "https://huggingface.co/meta-llama/",
            "blurb": ""
        },
        "resources": {
            "canonicalUrl": "https://huggingface.co/meta-llama/Llama-2-13b-hf",
            "downloadUrl": "https://huggingface.co/meta-llama/Llama-2-13b-hf",
            "paperUrl": "?"
        }
    },
    {
        "uniqueID": "meta-llama/Llama-2-13b-chat-hf",
        "name": "LLama 2 13B - Chat",
        "archived": true,
        "description": "Llama 2 is a collection of pretrained and fine-tuned generative text models ranging in scale from 7 billion to 70 billion parameters. This is the repository for the 7B pretrained model, converted for the Hugging Face Transformers format",
        "parameters": "7B",
        "context": "4k",
        "architecture": "LlamaForCausalLM",
        "formats": [
            "PyTorch"
        ],
        "huggingface_repo": "meta-llama/Llama-2-13b-chat-hf",
        "transformers_version": "4.31.0.dev0",
        "gated": "manual",
        "license": "Meta Custom",
        "logo": "https://upload.wikimedia.org/wikipedia/commons/a/ab/Meta-Logo.png",
        "size_of_model_in_mb": 49654.08,
        "author": {
            "name": "Meta",
            "url": "https://huggingface.co/meta-llama/",
            "blurb": ""
        },
        "resources": {
            "canonicalUrl": "https://huggingface.co/meta-llama/Llama-2-13b-chat-hf",
            "downloadUrl": "https://huggingface.co/meta-llama/Llama-2-13b-chat-hf",
            "paperUrl": "?"
        }
    },
    {
        "uniqueID": "CohereForAI/c4ai-command-r-v01",
        "name": "C4AI Command-R",
        "description": "C4AI Command-R is a research release of a 35 billion parameter highly performant generative model. Command-R is a large language model with open weights optimized for a variety of use cases including reasoning, summarization, and question answering. Command-R has the capability for multilingual generation evaluated in 10 languages and highly performant RAG capabilities.",
        "parameters": "35B",
        "context": "8192",
        "architecture": "CohereForCausalLM",
        "formats": [
            "Safetensors"
        ],
        "huggingface_repo": "CohereForAI/c4ai-command-r-v01",
        "transformers_version": "4.38.2",
        "gated": true,
        "license": "CC-BY-NC-4.0",
        "logo": "https://cohere-ai.ghost.io/content/images/2024/03/CMDR--1--1-1.png",
        "size_of_model_in_mb": 66732.91,
        "author": {
            "name": "Cohere 4 AI",
            "url": "https://cohere.com/research",
            "blurb": ""
        },
        "resources": {
            "canonicalUrl": "https://huggingface.co/CohereForAI/c4ai-command-r-v01",
            "downloadUrl": "https://huggingface.co/CohereForAI/c4ai-command-r-v01",
            "paperUrl": "?"
        }
    },
    {
        "uniqueID": "mlx-community/c4ai-command-r-v01-4bit",
        "name": "C4AI Command-R 4bit MLX",
        "description": "C4AI Command-R 4bit for MLX is a research release of a 35 billion parameter highly performant generative model. Command-R is a large language model with open weights optimized for a variety of use cases including reasoning, summarization, and question answering. Command-R has the capability for multilingual generation evaluated in 10 languages and highly performant RAG capabilities.",
        "parameters": "35B",
        "context": "8192",
        "architecture": "MLX",
        "formats": [
            "Safetensors"
        ],
        "huggingface_repo": "mlx-community/c4ai-command-r-v01-4bit",
        "transformers_version": "4.38.2",
        "gated": false,
        "license": "CC-BY-NC-4.0",
        "logo": "https://cohere-ai.ghost.io/content/images/2024/03/CMDR--1--1-1.png",
        "size_of_model_in_mb": 21653.11,
        "author": {
            "name": "Cohere 4 AI",
            "url": "https://cohere.com/research",
            "blurb": ""
        },
        "resources": {
            "canonicalUrl": "https://huggingface.co/mlx-community/c4ai-command-r-v01-4bit",
            "downloadUrl": "https://huggingface.co/mlx-community/c4ai-command-r-v01-4bit",
            "paperUrl": "?"
        }
    },
    {
        "uniqueID": "CohereForAI/c4ai-command-r-v01-4bit",
        "name": "C4AI Command-R 4bit Bits and Bytes",
        "description": "C4AI Command-R 4bit for MLX is a research release of a 35 billion parameter highly performant generative model. Command-R is a large language model with open weights optimized for a variety of use cases including reasoning, summarization, and question answering. Command-R has the capability for multilingual generation evaluated in 10 languages and highly performant RAG capabilities.",
        "parameters": "35B",
        "context": "8192",
        "architecture": "CohereForCausalLM",
        "formats": [
            "Safetensors"
        ],
        "huggingface_repo": "CohereForAI/c4ai-command-r-v01-4bit",
        "transformers_version": "4.38.2",
        "gated": true,
        "license": "CC-BY-NC-4.0",
        "logo": "https://cohere-ai.ghost.io/content/images/2024/03/CMDR--1--1-1.png",
        "size_of_model_in_mb": 21653.17,
        "author": {
            "name": "Cohere 4 AI",
            "url": "https://cohere.com/research",
            "blurb": ""
        },
        "resources": {
            "canonicalUrl": "https://huggingface.co/CohereForAI/c4ai-command-r-v01-4bit",
            "downloadUrl": "https://huggingface.co/CohereForAI/c4ai-command-r-v01-4bit",
            "paperUrl": "?"
        }
    },
    {
        "uniqueID": "unsloth/Llama-3.2-1B-Instruct",
        "name": "Llama 3.2 1B Instruct",
        "description": "The Llama 3.2 instruction-tuned text only models are optimized for multilingual dialogue use cases, including agentic retrieval and summarization tasks. They outperform many of the available open source and closed chat models on common industry benchmarks.",
        "added": "2024-09-27",
        "parameters": "1B",
        "context": "131072",
        "architecture": "LlamaForCausalLM",
        "formats": [
            "Safetensors"
        ],
        "huggingface_repo": "unsloth/Llama-3.2-1B-Instruct",
        "transformers_version": "4.45.0.dev0",
        "gated": false,
        "license": "llama3.2",
        "logo": "",
        "size_of_model_in_mb": 2365.86,
        "author": {
            "name": "meta-llama",
            "url": "https://huggingface.co/meta-llama/Llama-3.2-1B-Instruct",
            "blurb": ""
        },
        "resources": {
            "canonicalUrl": "https://huggingface.co/meta-llama/Llama-3.2-1B-Instruct",
            "downloadUrl": "https://huggingface.co/meta-llama/Llama-3.2-1B-Instruct",
            "paperUrl": "?"
        }
    },
    {
        "uniqueID": "CohereForAI/aya-23-8B",
        "name": "Aya 23 8B",
        "description": "Aya 23 is an open weights research release of an instruction fine-tuned model with highly advanced multilingual capabilities. Aya 23 focuses on pairing a highly performant pre-trained Command family of models with the recently released Aya Collection. The result is a powerful multilingual large language model serving 23 languages.",
        "parameters": "8B",
        "context": "8192",
        "architecture": "CohereForCausalLM",
        "formats": [
            "PyTorch"
        ],
        "huggingface_repo": "CohereForAI/aya-23-8B",
        "transformers_version": "4.40.0.dev0",
        "gated": true,
        "license": "CC-By-NC-4.0",
        "logo": "https://cdn.sanity.io/images/rjtqmwfu/production/5bc885878e9f0f1e202b742c86f543c7fe765376-409x144.svg",
        "size_of_model_in_mb": 15328.09
    },
    {
        "uniqueID": "meta-llama/Llama-3.2-1B",
        "name": "Llama 3.2 1B",
        "description": "Llama 3.2 is an auto-regressive language model that uses an optimized transformer architecture. The tuned versions use supervised fine-tuning (SFT) and reinforcement learning with human feedback (RLHF) to align with human preferences for helpfulness and safety.",
        "added": "2024-09-27",
        "parameters": "1B",
        "context": "131072",
        "architecture": "LlamaForCausalLM",
        "formats": [
            "Safetensors"
        ],
        "huggingface_repo": "meta-llama/Llama-3.2-1B",
        "transformers_version": "4.45.0.dev0",
        "gated": "manual",
        "license": "llama3.2",
        "logo": "",
        "size_of_model_in_mb": 2365.86,
        "author": {
            "name": "meta-llama",
            "url": "https://huggingface.co/meta-llama/Llama-3.2-1B",
            "blurb": ""
        },
        "resources": {
            "canonicalUrl": "https://huggingface.co/meta-llama/Llama-3.2-1B",
            "downloadUrl": "https://huggingface.co/meta-llama/Llama-3.2-1B",
            "paperUrl": "?"
        }
    },
    {
        "uniqueID": "lmsys/vicuna-7b-v1.5",
        "name": "Vicuna 7b",
        "description": "Vicuna is a state-of-the-art chat assistant developed by LMSYS, leveraging the transformative power of an auto-regressive language model based on the transformer architecture. Trained via fine-tuning the Llama 2 model, Vicuna is used primarily for research in large language models and chatbots, catering to the needs of AI enthusiasts, machine learning researchers, and hobbyists. The model operates under the Llama 2 CLA. The latest version, Vicuna v1.5 (16k), has been fine-tuned using supervised instruction and linear RoPE scaling, with training data comprising around 125K conversations collected from ShareGPT.com, packed into sequences of 16K tokens each. A comprehensive explanation of the training details can be found in the appendix to the linked paper titled \"Training Details of Vicuna Models.\"",
        "parameters": "7B",
        "context": "4k",
        "architecture": "LlamaForCausalLM",
        "formats": [
            "PyTorch"
        ],
        "huggingface_repo": "lmsys/vicuna-7b-v1.5",
        "transformers_version": "4.31.0",
        "gated": false,
        "license": "Llama 2 CLA",
        "logo": "https://lmsys.org/images/blog/vicuna/vicuna.jpeg",
        "size_of_model_in_mb": 12853.13,
        "author": {
            "name": "LMSYS Org",
            "url": "https://lmsys.org/",
            "blurb": "Large Model Systems Organization (LMSYS Org) is an open research organization founded by students and faculty from UC Berkeley in collaboration with UCSD and CMU."
        },
        "resources": {
            "canonicalUrl": "https://huggingface.co/lmsys/vicuna-7b-v1.5",
            "downloadUrl": "https://huggingface.co/lmsys/vicuna-7b-v1.5",
            "paperUrl": "https://arxiv.org/abs/2306.05685"
        }
    },
    {
        "uniqueID": "lmsys/vicuna-13b-v1.5",
        "name": "Vicuna 13b",
        "description": "Vicuna is a state-of-the-art chat assistant developed by LMSYS, leveraging the transformative power of an auto-regressive language model based on the transformer architecture. Trained via fine-tuning the Llama 2 model, Vicuna is used primarily for research in large language models and chatbots, catering to the needs of AI enthusiasts, machine learning researchers, and hobbyists. The model operates under the Llama 2 CLA. The latest version, Vicuna v1.5 (16k), has been fine-tuned using supervised instruction and linear RoPE scaling, with training data comprising around 125K conversations collected from ShareGPT.com, packed into sequences of 16K tokens each. A comprehensive explanation of the training details can be found in the appendix to the linked paper titled \"Training Details of Vicuna Models.\"",
        "parameters": "13B",
        "context": "4k",
        "architecture": "LlamaForCausalLM",
        "formats": [
            "PyTorch"
        ],
        "huggingface_repo": "lmsys/vicuna-13b-v1.5",
        "transformers_version": "4.31.0",
        "gated": false,
        "license": "Llama 2 CLA",
        "logo": "https://lmsys.org/images/blog/vicuna/vicuna.jpeg",
        "size_of_model_in_mb": 24826.44,
        "author": {
            "name": "LMSYS Org",
            "url": "https://lmsys.org/",
            "blurb": "Large Model Systems Organization (LMSYS Org) is an open research organization founded by students and faculty from UC Berkeley in collaboration with UCSD and CMU."
        },
        "resources": {
            "canonicalUrl": "https://huggingface.co/lmsys/vicuna-13b-v1.5",
            "downloadUrl": "https://huggingface.co/lmsys/vicuna-13b-v1.5",
            "paperUrl": "https://arxiv.org/abs/2306.05685"
        }
    },
    {
        "uniqueID": "lmsys/vicuna-7b-v1.5-16k",
        "name": "Vicuna 7b - 16k",
        "description": "Vicuna is a state-of-the-art chat assistant developed by LMSYS, leveraging the transformative power of an auto-regressive language model based on the transformer architecture. Trained via fine-tuning the Llama 2 model, Vicuna is used primarily for research in large language models and chatbots, catering to the needs of AI enthusiasts, machine learning researchers, and hobbyists. The model operates under the Llama 2 CLA. The latest version, Vicuna v1.5 (16k), has been fine-tuned using supervised instruction and linear RoPE scaling, with training data comprising around 125K conversations collected from ShareGPT.com, packed into sequences of 16K tokens each. A comprehensive explanation of the training details can be found in the appendix to the linked paper titled \"Training Details of Vicuna Models.\"",
        "parameters": "7B",
        "context": "16k",
        "architecture": "LlamaForCausalLM",
        "formats": [
            "PyTorch"
        ],
        "huggingface_repo": "lmsys/vicuna-7b-v1.5-16k",
        "transformers_version": "4.31.0",
        "gated": false,
        "license": "Llama 2 CLA",
        "logo": "https://lmsys.org/images/blog/vicuna/vicuna.jpeg",
        "size_of_model_in_mb": 12853.13,
        "author": {
            "name": "LMSYS Org",
            "url": "https://lmsys.org/",
            "blurb": "Large Model Systems Organization (LMSYS Org) is an open research organization founded by students and faculty from UC Berkeley in collaboration with UCSD and CMU."
        },
        "resources": {
            "canonicalUrl": "https://huggingface.co/lmsys/vicuna-7b-v1.5-16k",
            "downloadUrl": "https://huggingface.co/lmsys/vicuna-7b-v1.5-16k",
            "paperUrl": "https://arxiv.org/abs/2306.05685"
        }
    },
    {
        "uniqueID": "openlm-research/open_llama_3b_v2",
        "name": "Open LLama 3b v2",
        "archived": true,
        "description": " we are releasing our public preview of OpenLLaMA, a permissively licensed open source reproduction of Meta AI\u2019s LLaMA. We are releasing a series of 3B, 7B and 13B models trained on different data mixtures. Our model weights can serve as the drop in replacement of LLaMA in existing implementations.",
        "parameters": "3B",
        "context": "4k",
        "architecture": "LlamaForCausalLM",
        "formats": [
            "PyTorch"
        ],
        "huggingface_repo": "openlm-research/open_llama_3b_v2",
        "transformers_version": "4.31.0.dev0",
        "gated": false,
        "license": "Apache 2.0",
        "logo": "https://avatars.githubusercontent.com/u/132110378?s=48&v=4",
        "size_of_model_in_mb": 6536.06,
        "author": {
            "name": "OpenLLaMA",
            "url": "https://github.com/openlm-research/open_llama",
            "blurb": ""
        },
        "resources": {
            "canonicalUrl": "https://huggingface.co/openlm-research/open_llama_3b",
            "downloadUrl": "https://huggingface.co/openlm-research/open_llama_3b",
            "paperUrl": "?"
        }
    },
    {
        "uniqueID": "openlm-research/open_llama_7b_v2",
        "name": "Open LLama 7b v2",
        "archived": true,
        "description": " we are releasing our public preview of OpenLLaMA, a permissively licensed open source reproduction of Meta AI\u2019s LLaMA. We are releasing a series of 3B, 7B and 13B models trained on different data mixtures. Our model weights can serve as the drop in replacement of LLaMA in existing implementations.",
        "parameters": "7B",
        "context": "4k",
        "architecture": "LlamaForCausalLM",
        "formats": [
            "PyTorch"
        ],
        "huggingface_repo": "openlm-research/open_llama_7b_v2",
        "transformers_version": "4.31.0.dev0",
        "gated": false,
        "license": "Apache 2.0",
        "logo": "https://avatars.githubusercontent.com/u/132110378?s=48&v=4",
        "size_of_model_in_mb": 12853.14,
        "author": {
            "name": "OpenLLaMA",
            "url": "https://github.com/openlm-research/open_llama",
            "blurb": ""
        },
        "resources": {
            "canonicalUrl": "https://huggingface.co/openlm-research/open_llama_3b",
            "downloadUrl": "https://huggingface.co/openlm-research/open_llama_3b",
            "paperUrl": "?"
        }
    },
    {
        "uniqueID": "meta-llama/Meta-Llama-3-8B-Instruct",
        "name": "LLama 3 8B - Instruct",
        "archived": true,
        "description": "Meta developed and released the Meta Llama 3 family of large language models (LLMs), a collection of pretrained and instruction tuned generative text models in 8 and 70B sizes. The Llama 3 instruction tuned models are optimized for dialogue use cases and outperform many of the available open source chat models on common industry benchmarks. Further, in developing these models, we took great care to optimize helpfulness and safety.",
        "parameters": "8B",
        "context": "8k",
        "architecture": "LlamaForCausalLM",
        "formats": [
            "Safetensors"
        ],
        "huggingface_repo": "meta-llama/Meta-Llama-3-8B-Instruct",
        "transformers_version": "4.38",
        "gated": "manual",
        "license": "Meta Custom",
        "logo": "https://upload.wikimedia.org/wikipedia/commons/a/ab/Meta-Logo.png",
        "size_of_model_in_mb": 15325.28,
        "author": {
            "name": "Meta",
            "url": "https://huggingface.co/meta-llama/",
            "blurb": ""
        },
        "resources": {
            "canonicalUrl": "https://huggingface.co/meta-llama/Meta-Llama-3-8B-Instruct",
            "downloadUrl": "https://huggingface.co/meta-llama/Meta-Llama-3-8B-Instruct",
            "paperUrl": "?"
        }
    },
    {
        "uniqueID": "meta-llama/Meta-Llama-3-8B",
        "name": "LLama 3 8B",
        "archived": true,
        "description": "Meta developed and released the Meta Llama 3 family of large language models (LLMs), a collection of pretrained and instruction tuned generative text models in 8 and 70B sizes. The Llama 3 instruction tuned models are optimized for dialogue use cases and outperform many of the available open source chat models on common industry benchmarks. Further, in developing these models, we took great care to optimize helpfulness and safety.",
        "parameters": "8B",
        "context": "8k",
        "architecture": "LlamaForCausalLM",
        "formats": [
            "Safetensors"
        ],
        "huggingface_repo": "meta-llama/Meta-Llama-3-8B",
        "transformers_version": "4.38",
        "gated": "manual",
        "license": "Meta Custom",
        "logo": "https://upload.wikimedia.org/wikipedia/commons/a/ab/Meta-Logo.png",
        "size_of_model_in_mb": 15325.28,
        "author": {
            "name": "Meta",
            "url": "https://huggingface.co/meta-llama/",
            "blurb": ""
        },
        "resources": {
            "canonicalUrl": "https://huggingface.co/meta-llama/Meta-Llama-3-8B",
            "downloadUrl": "https://huggingface.co/meta-llama/Meta-Llama-3-8B",
            "paperUrl": "?"
        }
    },
    {
        "uniqueID": "mlx-community/Meta-Llama-3-8B-Instruct-4bit",
        "name": "Llama 3 8B Instruct 4bit MLX",
        "archived": true,
        "description": "Meta developed and released the Meta Llama 3 family of large language models (LLMs), a collection of pretrained and instruction tuned generative text models in 8 and 70B sizes. The Llama 3 instruction tuned models are optimized for dialogue use cases and outperform many of the available open source chat models on common industry benchmarks. Further, in developing these models, we took great care to optimize helpfulness and safety.",
        "parameters": "8B",
        "context": "8k",
        "architecture": "MLX",
        "formats": [
            "Safetensors"
        ],
        "huggingface_repo": "mlx-community/Meta-Llama-3-8B-Instruct-4bit",
        "transformers_version": "4.38",
        "gated": false,
        "license": "Meta Custom",
        "logo": "https://upload.wikimedia.org/wikipedia/commons/a/ab/Meta-Logo.png",
        "size_of_model_in_mb": 5037.17,
        "author": {
            "name": "Meta",
            "url": "https://huggingface.co/meta-llama/",
            "blurb": ""
        },
        "resources": {
            "canonicalUrl": "https://huggingface.co/mlx-community/Meta-Llama-3-8B-Instruct-4bit",
            "downloadUrl": "https://huggingface.co/mlx-community/Meta-Llama-3-8B-Instruct-4bit",
            "paperUrl": "?"
        }
    },
    {
        "uniqueID": "mlx-community/Meta-Llama-3-70B-Instruct-4bit",
        "name": "Llama 3 70B Instruct 4bit MLX",
        "archived": true,
        "description": "Meta developed and released the Meta Llama 3 family of large language models (LLMs), a collection of pretrained and instruction tuned generative text models in 8 and 70B sizes. The Llama 3 instruction tuned models are optimized for dialogue use cases and outperform many of the available open source chat models on common industry benchmarks. Further, in developing these models, we took great care to optimize helpfulness and safety.",
        "parameters": "8B",
        "context": "8k",
        "architecture": "MLX",
        "formats": [
            "Safetensors"
        ],
        "huggingface_repo": "mlx-community/Meta-Llama-3-70B-Instruct-4bit",
        "transformers_version": "4.38",
        "gated": false,
        "license": "Meta Custom",
        "logo": "https://upload.wikimedia.org/wikipedia/commons/a/ab/Meta-Logo.png",
        "size_of_model_in_mb": 37858.83,
        "author": {
            "name": "Meta",
            "url": "https://huggingface.co/meta-llama/",
            "blurb": ""
        },
        "resources": {
            "canonicalUrl": "https://huggingface.co/mlx-community/Meta-Llama-3-70B-Instruct-4bit",
            "downloadUrl": "https://huggingface.co/mlx-community/Meta-Llama-3-70B-Instruct-4bit",
            "paperUrl": "?"
        }
    },
    {
        "uniqueID": "meta-llama/Meta-Llama-3.1-8B-Instruct",
        "name": "LLama 3.1 8B - Instruct",
        "description": "The Meta Llama 3.1 collection of multilingual large language models (LLMs) is a collection of pretrained and instruction tuned generative models in 8B, 70B and 405B sizes (text in/text out). The Llama 3.1 instruction tuned text only models (8B, 70B, 405B) are optimized for multilingual dialogue use cases and outperform many of the available open source and closed chat models on common industry benchmarks.",
        "parameters": "8B",
        "context": "128k",
        "architecture": "LlamaForCausalLM",
        "formats": [
            "Safetensors"
        ],
        "huggingface_repo": "meta-llama/Meta-Llama-3.1-8B-Instruct",
        "transformers_version": "4.42.3",
        "gated": "manual",
        "license": "Meta Custom",
        "logo": "https://upload.wikimedia.org/wikipedia/commons/a/ab/Meta-Logo.png",
        "size_of_model_in_mb": 15325.28,
        "author": {
            "name": "Meta",
            "url": "https://huggingface.co/meta-llama/",
            "blurb": ""
        },
        "resources": {
            "canonicalUrl": "https://huggingface.co/meta-llama/Meta-Llama-3.1-8B-Instruct",
            "downloadUrl": "https://huggingface.co/meta-llama/Meta-Llama-3.1-8B-Instruct",
            "paperUrl": "?"
        }
    },
    {
        "uniqueID": "meta-llama/Meta-Llama-3.1-8B",
        "name": "LLama 3.1 8B",
        "description": "The Meta Llama 3.1 collection of multilingual large language models (LLMs) is a collection of pretrained and instruction tuned generative models in 8B, 70B and 405B sizes (text in/text out). The Llama 3.1 instruction tuned text only models (8B, 70B, 405B) are optimized for multilingual dialogue use cases and outperform many of the available open source and closed chat models on common industry benchmarks.",
        "parameters": "8B",
        "context": "128k",
        "architecture": "LlamaForCausalLM",
        "formats": [
            "Safetensors"
        ],
        "huggingface_repo": "meta-llama/Meta-Llama-3.1-8B",
        "transformers_version": "4.42.3",
        "gated": "manual",
        "license": "Meta Custom",
        "logo": "https://upload.wikimedia.org/wikipedia/commons/a/ab/Meta-Logo.png",
        "size_of_model_in_mb": 15325.28,
        "author": {
            "name": "Meta",
            "url": "https://huggingface.co/meta-llama/",
            "blurb": ""
        },
        "resources": {
            "canonicalUrl": "https://huggingface.co/meta-llama/Meta-Llama-3.1-8B",
            "downloadUrl": "https://huggingface.co/meta-llama/Meta-Llama-3.1-8B",
            "paperUrl": "?"
        }
    },
    {
        "uniqueID": "google/gemma-7b",
        "name": "Gemma 7B",
        "archived": true,
        "description": "Gemma is a family of lightweight, state-of-the-art open models from Google, built from the same research and technology used to create the Gemini models. They are text-to-text, decoder-only large language models, available in English, with open weights, pre-trained variants, and instruction-tuned variants. Gemma models are well-suited for a variety of text generation tasks, including question answering, summarization, and reasoning. Their relatively small size makes it possible to deploy them in environments with limited resources such as a laptop, desktop or your own cloud infrastructure, democratizing access to state of the art AI models and helping foster innovation for everyone.",
        "parameters": "7B",
        "context": "8192",
        "architecture": "GemmaForCausalLM",
        "formats": [
            "Safetensors"
        ],
        "huggingface_repo": "google/gemma-7b",
        "transformers_version": "4.38.0.dev0",
        "license": "Gemma",
        "gated": "manual",
        "logo": "https://storage.googleapis.com/gweb-uniblog-publish-prod/images/gemma-header.width-1200.format-webp.webp",
        "size_of_model_in_mb": 16305.17,
        "author": {
            "name": "Google",
            "url": "https://huggingface.co/google/gemma-7b",
            "blurb": ""
        },
        "resources": {
            "canonicalUrl": "https://huggingface.co/google/gemma-7b",
            "downloadUrl": "https://huggingface.co/google/gemma-7b",
            "paperUrl": "?"
        }
    },
    {
        "uniqueID": "google/gemma-7b-it",
        "name": "Gemma 7B Instruct",
        "archived": true,
        "description": "Gemma is a family of lightweight, state-of-the-art open models from Google, built from the same research and technology used to create the Gemini models. They are text-to-text, decoder-only large language models, available in English, with open weights, pre-trained variants, and instruction-tuned variants. Gemma models are well-suited for a variety of text generation tasks, including question answering, summarization, and reasoning. Their relatively small size makes it possible to deploy them in environments with limited resources such as a laptop, desktop or your own cloud infrastructure, democratizing access to state of the art AI models and helping foster innovation for everyone.",
        "parameters": "7B",
        "context": "8192",
        "architecture": "GemmaForCausalLM",
        "formats": [
            "Safetensors"
        ],
        "huggingface_repo": "google/gemma-7b-it",
        "transformers_version": "4.38.0.dev0",
        "license": "Gemma",
        "gated": "manual",
        "logo": "https://storage.googleapis.com/gweb-uniblog-publish-prod/images/gemma-header.width-1200.format-webp.webp",
        "size_of_model_in_mb": 16305.17,
        "author": {
            "name": "Google",
            "url": "https://huggingface.co/google/gemma-7b-it",
            "blurb": ""
        },
        "resources": {
            "canonicalUrl": "https://huggingface.co/google/gemma-7b-it",
            "downloadUrl": "https://huggingface.co/google/gemma-7b-it",
            "paperUrl": "?"
        }
    },
    {
        "uniqueID": "google/gemma-2b-it",
        "name": "Gemma 2B Instruct",
        "archived": true,
        "description": "Gemma is a family of lightweight, state-of-the-art open models from Google, built from the same research and technology used to create the Gemini models. They are text-to-text, decoder-only large language models, available in English, with open weights, pre-trained variants, and instruction-tuned variants. Gemma models are well-suited for a variety of text generation tasks, including question answering, summarization, and reasoning. Their relatively small size makes it possible to deploy them in environments with limited resources such as a laptop, desktop or your own cloud infrastructure, democratizing access to state of the art AI models and helping foster innovation for everyone.",
        "parameters": "2B",
        "context": "8192",
        "architecture": "GemmaForCausalLM",
        "formats": [
            "Safetensors"
        ],
        "huggingface_repo": "google/gemma-2b-it",
        "transformers_version": "4.38.0.dev0",
        "license": "Gemma",
        "gated": "manual",
        "logo": "https://storage.googleapis.com/gweb-uniblog-publish-prod/images/gemma-header.width-1200.format-webp.webp",
        "size_of_model_in_mb": 4800.96,
        "author": {
            "name": "Google",
            "url": "https://huggingface.co/google/gemma-2b-it",
            "blurb": ""
        },
        "resources": {
            "canonicalUrl": "https://huggingface.co/google/gemma-2b-it",
            "downloadUrl": "https://huggingface.co/google/gemma-2b-it",
            "paperUrl": "?"
        }
    },
    {
        "uniqueID": "google/gemma-2b",
        "name": "Gemma 2B",
        "archived": true,
        "description": "Gemma is a family of lightweight, state-of-the-art open models from Google, built from the same research and technology used to create the Gemini models. They are text-to-text, decoder-only large language models, available in English, with open weights, pre-trained variants, and instruction-tuned variants. Gemma models are well-suited for a variety of text generation tasks, including question answering, summarization, and reasoning. Their relatively small size makes it possible to deploy them in environments with limited resources such as a laptop, desktop or your own cloud infrastructure, democratizing access to state of the art AI models and helping foster innovation for everyone.",
        "parameters": "2B",
        "context": "8192",
        "architecture": "GemmaForCausalLM",
        "formats": [
            "Safetensors"
        ],
        "huggingface_repo": "google/gemma-2b",
        "transformers_version": "4.38.0.dev0",
        "license": "Gemma",
        "gated": "manual",
        "logo": "https://storage.googleapis.com/gweb-uniblog-publish-prod/images/gemma-header.width-1200.format-webp.webp",
        "size_of_model_in_mb": 4800.96,
        "author": {
            "name": "Google",
            "url": "https://huggingface.co/google/gemma-2b",
            "blurb": ""
        },
        "resources": {
            "canonicalUrl": "https://huggingface.co/google/gemma-2b",
            "downloadUrl": "https://huggingface.co/google/gemma-2b",
            "paperUrl": "?"
        }
    },
    {
        "uniqueID": "huggyllama/llama-7b",
        "name": "LLama 7B",
        "archived": true,
        "description": "",
        "parameters": "7B",
        "context": "4k",
        "architecture": "LlamaForCausalLM",
        "formats": [
            "Safetensors",
            "PyTorch"
        ],
        "huggingface_repo": "huggyllama/llama-7b",
        "transformers_version": "4.27.4",
        "gated": false,
        "license": "Meta Custom",
        "logo": "https://upload.wikimedia.org/wikipedia/commons/a/ab/Meta-Logo.png",
        "size_of_model_in_mb": 25707.46,
        "author": {
            "name": "Meta",
            "url": "https://huggingface.co/meta-llama/",
            "blurb": ""
        },
        "resources": {
            "canonicalUrl": "https://huggingface.co/huggyllama/llama-7b",
            "downloadUrl": "https://huggingface.co/huggyllama/llama-7b",
            "paperUrl": "?"
        }
    },
    {
        "uniqueID": "bczhou/tiny-llava-v1-hf",
        "name": "TinyLlava v1",
        "description": "Small scale large multimodal model. Able to take in image input and assess web links.",
        "parameters": "1.41B",
        "context": "4k",
        "architecture": "LlavaForConditionalGeneration",
        "formats": [
            "Safetensors",
            "PyTorch"
        ],
        "huggingface_repo": "bczhou/tiny-llava-v1-hf",
        "transformers_version": "4.42.4",
        "gated": false,
        "license": "Apache 2.0",
        "logo": "https://media.datadriveninvestor.com/uploads/2020/10/llava_logo.png",
        "size_of_model_in_mb": 5381.05,
        "author": {
            "name": "bczhou",
            "url": "https://huggingface.co/bczhou",
            "blurb": ""
        },
        "resources": {
            "canonicalUrl": "https://huggingface.co/bczhou/tiny-llava-v1-hf",
            "downloadUrl": "https://huggingface.co/bczhou/tiny-llava-v1-hf",
            "paperUrl": "?"
        }
    },
    {
        "uniqueID": "llava-hf/llava-1.5-7b-hf",
        "name": "LLaVA 1.5 7B",
        "description": "LLaVA is an open-source chatbot trained by fine-tuning LLaMA/Vicuna on GPT-generated multimodal instruction-following data.",
        "parameters": "7B",
        "context": "4k",
        "architecture": "LlavaForConditionalGeneration",
        "formats": [
            "Safetensors",
            "PyTorch"
        ],
        "huggingface_repo": "llava-hf/llava-1.5-7b-hf",
        "transformers_version": "4.42.4",
        "gated": false,
        "license": "Apache 2.0",
        "logo": "https://media.datadriveninvestor.com/uploads/2020/10/llava_logo.png",
        "size_of_model_in_mb": 13476.51,
        "author": {
            "name": "llava-hf",
            "url": "https://huggingface.co/llava-hf",
            "blurb": ""
        },
        "resources": {
            "canonicalUrl": "https://huggingface.co/llava-hf/llava-1.5-7b-hf",
            "downloadUrl": "https://huggingface.co/llava-hf/llava-1.5-7b-hf",
            "paperUrl": "?"
        }
    },
    {
        "uniqueID": "Llama-3.2-1B-Instruct-Q6_K.gguf",
        "name": "LLama 3.2 1B Instruct GGUF - Q6_K",
        "description": "GGUF export of Llama 3.2 1B Instruct model using 6-bit K-quantization. Should maintain near perfect results to original model.",
        "added": "2024-11-21",
        "parameters": "1B",
        "context": "131072",
        "architecture": "GGUF",
        "formats": [
            "GGUF"
        ],
        "huggingface_repo": "bartowski/Llama-3.2-1B-Instruct-GGUF",
        "huggingface_filename": "Llama-3.2-1B-Instruct-Q6_K.gguf",
        "gated": false,
        "license": "llama3.2",
        "logo": "https://upload.wikimedia.org/wikipedia/commons/a/ab/Meta-Logo.png",
        "size_of_model_in_mb": 1044,
        "author": {
            "name": "Meta",
            "url": "https://huggingface.co/meta-llama/",
            "blurb": ""
        },
        "resources": {
            "canonicalUrl": "https://huggingface.co/bartowski/Llama-3.2-1B-Instruct-GGUF",
            "downloadUrl": "https://huggingface.co/bartowski/Llama-3.2-1B-Instruct-GGUF",
            "paperUrl": "?"
        }
    },
    {
        "uniqueID": "mistralai/Mistral-7B-v0.3",
        "name": "Mistral-7B-v0.3",
        "description": "The Mistral-7B-v0.3 Large Language Model (LLM) is a Mistral-7B-v0.2 with extended vocabulary. Mistral-7B-v0.3 has the following changes compared to Mistral-7B-v0.2: Extended vocabulary to 32768",
        "parameters": "7B",
        "context": "32768",
        "architecture": "MistralForCausalLM",
        "formats": [
            "Safetensors",
            "PyTorch"
        ],
        "huggingface_repo": "mistralai/Mistral-7B-v0.3",
        "allow_patterns": [
            "tokenizer.model.v3",
            "*.json",
            "*.safetensors",
            "*.py",
            "tokenizer.model",
            "*.tiktoken",
            "*.npz",
            "*.bin"
        ],
        "transformers_version": "4.42.0.dev0",
        "gated": "auto",
        "license": "Apache 2.0",
        "logo": "https://docs.mistral.ai/img/logo.svg",
        "size_of_model_in_mb": 27652.22
    },
    {
        "uniqueID": "mistralai/Mistral-7B-Instruct-v0.3",
        "name": "Mistral-7B-Instruct-v0.3",
        "description": "The Mistral-7B-Instruct-v0.3 Large Language Model (LLM) is an instruct fine-tuned version of the Mistral-7B-v0.3. Mistral-7B-v0.3 has the following changes compared to Mistral-7B-v0.2 Extended vocabulary to 32768. Supports v3 Tokenizer. Supports function calling",
        "parameters": "7B",
        "context": "32768",
        "architecture": "MistralForCausalLM",
        "formats": [
            "Safetensors",
            "PyTorch"
        ],
        "huggingface_repo": "mistralai/Mistral-7B-Instruct-v0.3",
        "allow_patterns": [
            "tokenizer.model.v3",
            "*.json",
            "*.safetensors",
            "*.py",
            "tokenizer.model",
            "*.tiktoken",
            "*.npz",
            "*.bin"
        ],
        "transformers_version": "4.42.0.dev0",
        "gated": "auto",
        "license": "Apache 2.0",
        "logo": "https://docs.mistral.ai/img/logo.svg",
        "size_of_model_in_mb": 27652.23
    },
    {
        "uniqueID": "Qwen/Qwen2.5-7B",
        "name": "Qwen2.5 7B",
        "description": "Qwen2.5 is the latest series of Qwen large language models",
        "added": "2024-11-19",
        "parameters": "7B",
        "context": "131072",
        "architecture": "Qwen2ForCausalLM",
        "formats": [
            "Safetensors"
        ],
        "huggingface_repo": "Qwen/Qwen2.5-7B",
        "transformers_version": "4.40.1",
        "gated": false,
        "license": "apache-2.0",
        "logo": "https://cdn-avatars.huggingface.co/v1/production/uploads/62088594a5943c8a8fc94560/y5SEKiE8TkjBKs9xfjCx5.png",
        "size_of_model_in_mb": 14535.06,
        "author": {
            "name": "Qwen",
            "url": "https://huggingface.co/Qwen/Qwen2.5-7B",
            "blurb": ""
        },
        "resources": {
            "canonicalUrl": "https://huggingface.co/Qwen/Qwen2.5-7B",
            "downloadUrl": "https://huggingface.co/Qwen/Qwen2.5-7B",
            "paperUrl": "?"
        }
    },
    {
        "uniqueID": "mistralai/Mistral-7B-v0.1",
        "name": "Mistral 7B v0.1",
        "archived": true,
        "description": "The Mistral-7B-v0.1 Large Language Model (LLM) is a pretrained generative text model with 7 billion parameters. Mistral-7B-v0.1 outperforms Llama 2 13B on all benchmarks we tested.",
        "parameters": "7B",
        "context": "4k",
        "architecture": "MistralForCausalLM",
        "formats": [
            "Safetensors",
            "PyTorch"
        ],
        "huggingface_repo": "mistralai/Mistral-7B-v0.1",
        "transformers_version": "4.34.0.dev0",
        "gated": "auto",
        "license": "Apache 2.0",
        "logo": "https://docs.mistral.ai/img/logo.svg",
        "size_of_model_in_mb": 28127.37,
        "author": {
            "name": "Mistral AI",
            "url": "https://docs.mistral.ai/",
            "blurb": ""
        },
        "resources": {
            "canonicalUrl": "https://huggingface.co/mistralai/Mistral-7B-v0.1",
            "downloadUrl": "https://huggingface.co/mistralai/Mistral-7B-v0.1",
            "paperUrl": "?"
        }
    },
    {
        "uniqueID": "mistralai/Mistral-7B-Instruct-v0.2",
        "name": "Mistral-7B-Instruct-v0.2",
        "archived": true,
        "description": "The Mistral-7B-Instruct-v0.2 Large Language Model (LLM) is a instruct fine-tuned version of the Mistral-7B-v0.1 generative text model using a variety of publicly available conversation datasets.",
        "parameters": "7B",
        "context": "4k",
        "architecture": "MistralForCausalLM",
        "formats": [
            "Safetensors",
            "PyTorch"
        ],
        "huggingface_repo": "mistralai/Mistral-7B-Instruct-v0.2",
        "transformers_version": "4.36.0",
        "gated": "auto",
        "license": "Apache 2.0",
        "logo": "https://docs.mistral.ai/img/logo.svg",
        "size_of_model_in_mb": 28127.38,
        "author": {
            "name": "Mistral AI",
            "url": "https://docs.mistral.ai/",
            "blurb": ""
        },
        "resources": {
            "canonicalUrl": "https://huggingface.co/mistralai/Mistral-7B-Instruct-v0.2",
            "downloadUrl": "https://huggingface.co/mistralai/Mistral-7B-Instruct-v0.2",
            "paperUrl": "?"
        }
    },
    {
        "uniqueID": "Mixtral-8x7B-Instruct-v0.1",
        "name": "Mixtral 8x7B Instruct",
        "description": "The Mixtral-8x7B Large Language Model (LLM) is a pretrained generative Sparse Mixture of Experts. The Mistral-8x7B outperforms Llama 2 70B on most benchmarks we tested.",
        "parameters": "7B",
        "context": "4k",
        "architecture": "MixtralForCausalLM",
        "formats": [
            "Safetensors",
            "PyTorch"
        ],
        "huggingface_repo": "mistralai/Mixtral-8x7B-Instruct-v0.1",
        "transformers_version": "4.36.0.dev0",
        "gated": "auto",
        "license": "Apache 2.0",
        "logo": "https://mistral.ai/images/product/models/mistral-8x7b-v0.1.jpg",
        "size_of_model_in_mb": 56254.8,
        "author": {
            "name": "Mistral AI",
            "url": "https://mistral.ai/news/mixtral-of-experts/",
            "blurb": ""
        },
        "resources": {
            "canonicalUrl": "https://mistral.ai/news/mixtral-of-experts/",
            "downloadUrl": "https://huggingface.co/mistralai/Mixtral-8x7B-Instruct-v0.1",
            "paperUrl": "?"
        }
    },
    {
        "uniqueID": "mistralai/Mistral-Nemo-Base-2407",
        "name": "Mistral NeMo Base 2407",
        "description": "The Mistral-Nemo-Base-2407 Large Language Model (LLM) is a pretrained generative text model of 12B parameters trained jointly by Mistral AI and NVIDIA, it significantly outperforms existing models smaller or similar in size.",
        "parameters": "12.2B",
        "context": "128k",
        "architecture": "MistralForCausalLM",
        "formats": [
            "Safetensors"
        ],
        "huggingface_repo": "mistralai/Mistral-Nemo-Base-2407",
        "transformers_version": "4.43.0.dev0",
        "gated": "auto",
        "license": "Apache 2.0",
        "logo": "https://docs.mistral.ai/img/logo.svg",
        "size_of_model_in_mb": 46747.18,
        "author": {
            "name": "Mistral AI",
            "url": "https://docs.mistral.ai/",
            "blurb": ""
        },
        "resources": {
            "canonicalUrl": "https://huggingface.co/mistralai/Mistral-Nemo-Base-2407",
            "downloadUrl": "https://huggingface.co/mistralai/Mistral-Nemo-Base-2407",
            "paperUrl": "?"
        }
    },
    {
        "uniqueID": "mistralai/Mistral-Nemo-Instruct-2407",
        "name": "Mistral NeMo Instruct 2407",
        "description": "The Mistral-Nemo-Instruct-2407 Large Language Model (LLM) is an instruct fine-tuned version of the Mistral-Nemo-Base-2407. Trained jointly by Mistral AI and NVIDIA, it significantly outperforms existing models smaller or similar in size.",
        "parameters": "12.2B",
        "context": "128k",
        "architecture": "MistralForCausalLM",
        "formats": [
            "Safetensors"
        ],
        "huggingface_repo": "mistralai/Mistral-Nemo-Instruct-2407",
        "transformers_version": "4.43.0.dev0",
        "gated": "auto",
        "license": "Apache 2.0",
        "logo": "https://docs.mistral.ai/img/logo.svg",
        "size_of_model_in_mb": 46747.18,
        "author": {
            "name": "Mistral AI",
            "url": "https://docs.mistral.ai/",
            "blurb": ""
        },
        "resources": {
            "canonicalUrl": "https://huggingface.co/mistralai/Mistral-Nemo-Instruct-2407",
            "downloadUrl": "https://huggingface.co/mistralai/Mistral-Nemo-Instruct-2407",
            "paperUrl": "?"
        }
    },
    {
        "uniqueID": "tiiuae/falcon-7b",
        "name": "Falcon 7b",
        "description": "Best overall smaller model. Fast responses. Instruction based. Trained by TII. Licensed for commercial use.",
        "parameters": "7B",
        "context": "4k",
        "architecture": "FalconForCausalLM",
        "formats": [
            "PyTorch"
        ],
        "huggingface_repo": "tiiuae/falcon-7b",
        "transformers_version": "4.27.4",
        "gated": false,
        "license": "Apache 2.0",
        "logo": "https://falconllm.tii.ae/assets/images/logo.svg",
        "size_of_model_in_mb": 27534.19,
        "author": {
            "name": "TII",
            "url": "https://falconllm.tii.ae/index.html",
            "blurb": ""
        },
        "resources": {
            "canonicalUrl": "https://huggingface.co/tiiuae/falcon-7b",
            "downloadUrl": "https://huggingface.co/tiiuae/falcon-7b",
            "paperUrl": "?"
        }
    },
    {
        "uniqueID": "tiiuae/falcon-7b-instruct",
        "name": "Falcon 7b Instruct",
        "description": "Best overall smaller model. Fast responses. Instruction based. Trained by TII. Licensed for commercial use.",
        "parameters": "7B",
        "context": "4k",
        "architecture": "FalconForCausalLM",
        "formats": [
            "PyTorch"
        ],
        "huggingface_repo": "tiiuae/falcon-7b-instruct",
        "transformers_version": "4.27.4",
        "gated": false,
        "license": "Apache 2.0",
        "logo": "https://falconllm.tii.ae/assets/images/logo.svg",
        "size_of_model_in_mb": 27534.19,
        "author": {
            "name": "TII",
            "url": "https://falconllm.tii.ae/index.html",
            "blurb": ""
        },
        "resources": {
            "canonicalUrl": "https://huggingface.co/tiiuae/falcon-7b-instruct",
            "downloadUrl": "https://huggingface.co/tiiuae/falcon-7b-instruct",
            "paperUrl": "?"
        }
    },
    {
        "uniqueID": "mlx-community/Llama-3.2-1B-Instruct-4bit",
        "name": "Llama 3.2 1B Instruct MLX 4bit",
        "description": "The Llama 3.2 instruction-tuned text only models are optimized for multilingual dialogue use cases, including agentic retrieval and summarization tasks. They outperform many of the available open source and closed chat models on common industry benchmarks.",
        "added": "2024-09-27",
        "parameters": "1B",
        "context": "131072",
        "architecture": "MLX",
        "formats": [
            "Safetensors"
        ],
        "huggingface_repo": "mlx-community/Llama-3.2-1B-Instruct-4bit",
        "transformers_version": "4.45.0.dev0",
        "gated": "manual",
        "license": "llama3.2",
        "logo": "",
        "size_of_model_in_mb": 671.82,
        "author": {
            "name": "mlx-community",
            "url": "https://huggingface.co/mlx-community/Llama-3.2-1B-Instruct-4bit",
            "blurb": ""
        },
        "resources": {
            "canonicalUrl": "https://huggingface.co/mlx-community/Llama-3.2-1B-Instruct-4bit",
            "downloadUrl": "https://huggingface.co/mlx-community/Llama-3.2-1B-Instruct-4bit",
            "paperUrl": "?"
        }
    },
    {
        "uniqueID": "Llama-3.3-70B-Instruct-GGUF",
        "name": "LLama 3.2 70B Instruct GGUF - IQ2_M",
        "description": "GGUF export of Llama 3.3 70B Instruct model IQ2_M variant. Loses some quality but useful for systems with lower RAM.",
        "added": "2024-12-12",
        "parameters": "70B",
        "context": "131072",
        "architecture": "GGUF",
        "formats": [
            "GGUF"
        ],
        "huggingface_repo": "bartowski/Llama-3.3-70B-Instruct-GGUF",
        "huggingface_filename": "Llama-3.3-70B-Instruct-IQ2_M.gguf",
        "gated": false,
        "license": "llama3.3",
        "logo": "https://upload.wikimedia.org/wikipedia/commons/a/ab/Meta-Logo.png",
        "size_of_model_in_mb": 24678.4,
        "author": {
            "name": "Meta",
            "url": "https://huggingface.co/meta-llama/",
            "blurb": ""
        },
        "resources": {
            "canonicalUrl": "https://huggingface.co/bartowski/Llama-3.3-70B-Instruct-GGUF",
            "downloadUrl": "https://huggingface.co/bartowski/Llama-3.3-70B-Instruct-GGUF",
            "paperUrl": "?"
        }
    },
    {
        "uniqueID": "google/gemma-2-9b-it",
        "name": "Gemma2 9B Instruct",
        "description": "Gemma is a family of lightweight, state-of-the-art open models from Google, built from the same research and technology used to create the Gemini models. They are text-to-text, decoder-only large language models, available in English, with open weights for both pre-trained variants and instruction-tuned variants. Gemma models are well-suited for a variety of text generation tasks, including question answering, summarization, and reasoning. Their relatively small size makes it possible to deploy them in environments with limited resources such as a laptop, desktop or your own cloud infrastructure, democratizing access to state of the art AI models and helping foster innovation for everyone.",
        "parameters": "9B",
        "context": "8192",
        "architecture": "Gemma2ForCausalLM",
        "formats": [
            "Safetensors"
        ],
        "huggingface_repo": "google/gemma-2-9b-it",
        "transformers_version": "4.42.0.dev0",
        "license": "Gemma",
        "gated": "manual",
        "logo": "https://storage.googleapis.com/gweb-uniblog-publish-prod/images/gemma-header.width-1200.format-webp.webp",
        "size_of_model_in_mb": 17648.05,
        "author": {
            "name": "Google",
            "url": "https://huggingface.co/google/gemma-2-9b-it",
            "blurb": ""
        },
        "resources": {
            "canonicalUrl": "https://huggingface.co/google/gemma-2-9b-it",
            "downloadUrl": "https://huggingface.co/google/gemma-2-9b-it",
            "paperUrl": "?"
        }
    },
    {
        "uniqueID": "google/gemma-2-27b-it",
        "name": "Gemma2 27B Instruct",
        "description": "Gemma is a family of lightweight, state-of-the-art open models from Google, built from the same research and technology used to create the Gemini models. They are text-to-text, decoder-only large language models, available in English, with open weights, pre-trained variants, and instruction-tuned variants. Gemma models are well-suited for a variety of text generation tasks, including question answering, summarization, and reasoning. Their relatively small size makes it possible to deploy them in environments with limited resources such as a laptop, desktop or your own cloud infrastructure, democratizing access to state of the art AI models and helping foster innovation for everyone.",
        "parameters": "27B",
        "context": "8192",
        "architecture": "Gemma2ForCausalLM",
        "formats": [
            "Safetensors"
        ],
        "huggingface_repo": "google/gemma-2-27b-it",
        "gated": "manual",
        "transformers_version": "4.42.0.dev0",
        "license": "Gemma",
        "logo": "https://storage.googleapis.com/gweb-uniblog-publish-prod/images/gemma-header.width-1200.format-webp.webp",
        "size_of_model_in_mb": 51952.53,
        "author": {
            "name": "Google",
            "url": "https://huggingface.co/google/gemma-2-27b-it",
            "blurb": ""
        },
        "resources": {
            "canonicalUrl": "https://huggingface.co/google/gemma-2-27b-it",
            "downloadUrl": "https://huggingface.co/google/gemma-2-27b-it",
            "paperUrl": "?"
        }
    },
    {
        "uniqueID": "google/gemma-2-2b-it",
        "name": "Gemma2 2B Instruct",
        "description": "Gemma is a family of lightweight, state-of-the-art open models from Google, built from the same research and technology used to create the Gemini models. They are text-to-text, decoder-only large language models, available in English, with open weights for both pre-trained variants and instruction-tuned variants. Gemma models are well-suited for a variety of text generation tasks, including question answering, summarization, and reasoning. Their relatively small size makes it possible to deploy them in environments with limited resources such as a laptop, desktop or your own cloud infrastructure, democratizing access to state of the art AI models and helping foster innovation for everyone.",
        "parameters": "2B",
        "context": "8192",
        "architecture": "Gemma2ForCausalLM",
        "formats": [
            "Safetensors"
        ],
        "huggingface_repo": "google/gemma-2-2b-it",
        "transformers_version": "4.42.4",
        "license": "Gemma",
        "gated": "manual",
        "logo": "https://storage.googleapis.com/gweb-uniblog-publish-prod/images/gemma-header.width-1200.format-webp.webp",
        "size_of_model_in_mb": 5007.32,
        "author": {
            "name": "Google",
            "url": "https://huggingface.co/google/gemma-2-2b-it",
            "blurb": ""
        },
        "resources": {
            "canonicalUrl": "https://huggingface.co/google/gemma-2-2b-it",
            "downloadUrl": "https://huggingface.co/google/gemma-2-2b-it",
            "paperUrl": "?"
        }
    },
    {
        "uniqueID": "google/flan-t5-small",
        "name": "Google Flan T5 Small",
        "description": "",
        "parameters": "80M",
        "context": "2048",
        "architecture": "T5ForConditionalGeneration",
        "formats": [
            "Safetensors",
            "PyTorch"
        ],
        "huggingface_repo": "google/flan-t5-small",
        "transformers_version": "4.23.1",
        "gated": false,
        "license": "Apache 2.0",
        "logo": "",
        "size_of_model_in_mb": 589.56,
        "author": {
            "name": "Google",
            "url": "https://github.com/google-research/FLAN",
            "blurb": ""
        },
        "resources": {
            "canonicalUrl": "https://huggingface.co/google/flan-t5-small",
            "downloadUrl": "https://huggingface.co/google/flan-t5-small",
            "paperUrl": "?"
        }
    },
    {
        "uniqueID": "mlx-community/Qwen2.5-7B-Instruct-4bit",
        "name": "Qwen2.5 7B Instruct 4bit MLX",
        "description": "Qwen2.5 is the latest series of Qwen large language models.",
        "added": "2024-11-19",
        "parameters": "7B",
        "context": "32768",
        "architecture": "Qwen2ForCausalLM",
        "formats": [
            "Safetensors"
        ],
        "huggingface_repo": "mlx-community/Qwen2.5-7B-Instruct-4bit",
        "transformers_version": "4.43.1",
        "gated": false,
        "license": "apache-2.0",
        "logo": "https://cdn-avatars.huggingface.co/v1/production/uploads/62088594a5943c8a8fc94560/y5SEKiE8TkjBKs9xfjCx5.png",
        "size_of_model_in_mb": 4095.28,
        "author": {
            "name": "mlx-community",
            "url": "https://huggingface.co/mlx-community/Qwen2.5-7B-Instruct-4bit",
            "blurb": ""
        },
        "resources": {
            "canonicalUrl": "https://huggingface.co/mlx-community/Qwen2.5-7B-Instruct-4bit",
            "downloadUrl": "https://huggingface.co/mlx-community/Qwen2.5-7B-Instruct-4bit",
            "paperUrl": "?"
        }
    },
    {
        "uniqueID": "mlx-community/Llama-3.3-70B-Instruct-4bit",
        "name": "Llama-3.3-70B-Instruct-4bit",
        "description": "MLX export of Llama 3.3 70B Instruct model quantized to 4 bit. Loses some quality but useful for systems with lower RAM.",
        "parameters": "70B",
        "context": "131072",
        "architecture": "LlamaForCausalLM",
        "formats": [
            "Safetensors"
        ],
        "huggingface_repo": "mlx-community/Llama-3.3-70B-Instruct-4bit",
        "transformers_version": "4.47.0.dev0",
        "gated": false,
        "license": "llama3.3",
        "logo": "https://upload.wikimedia.org/wikipedia/commons/a/ab/Meta-Logo.png",
        "size_of_model_in_mb": 37866.6,
        "author": {
            "name": "mlx-community",
            "url": "https://huggingface.co/mlx-community/Llama-3.3-70B-Instruct-4bit",
            "blurb": ""
        },
        "resources": {
            "canonicalUrl": "https://huggingface.co/mlx-community/Llama-3.3-70B-Instruct-4bit",
            "downloadUrl": "https://huggingface.co/mlx-community/Llama-3.3-70B-Instruct-4bit",
            "paperUrl": "?"
        }
    },
    {
        "uniqueID": "Qwen/Qwen2-7B-Instruct",
        "name": "Qwen2 7B Instruct",
        "archived": true,
        "description": "Qwen2 has generally surpassed most opensource models and demonstrated competitiveness against proprietary models across a series of benchmarks targeting for language understanding, language generation, multilingual capability, coding, mathematics, reasoning, etc. Qwen2-7B-Instruct supports a context length of up to 131,072 tokens, enabling the processing of extensive inputs. This repo contains the instruction-tuned 7B Qwen2 model.",
        "parameters": "7B",
        "context": "32768",
        "architecture": "Qwen2ForCausalLM",
        "formats": [
            "Safetensors"
        ],
        "huggingface_repo": "Qwen/Qwen2-7B-Instruct",
        "transformers_version": "4.41.2",
        "gated": false,
        "license": "Apache 2.0",
        "logo": "https://cdn-avatars.huggingface.co/v1/production/uploads/62088594a5943c8a8fc94560/y5SEKiE8TkjBKs9xfjCx5.png",
        "size_of_model_in_mb": 14535.05,
        "author": {
            "name": "Alibaba Cloud",
            "url": "",
            "blurb": ""
        },
        "resources": {
            "canonicalUrl": "https://huggingface.co/Qwen/Qwen2-7B-Instruct",
            "downloadUrl": "https://huggingface.co/Qwen/Qwen2-7B-Instruct",
            "paperUrl": "?"
        }
    },
    {
        "uniqueID": "Qwen/Qwen2-7B",
        "name": "Qwen2 7B",
        "archived": true,
        "description": "Qwen2 has generally surpassed most opensource models and demonstrated competitiveness against proprietary models across a series of benchmarks targeting for language understanding, language generation, multilingual capability, coding, mathematics, reasoning, etc. This repo contains the 7B Qwen2 base language model.",
        "parameters": "7B",
        "context": "32768",
        "architecture": "Qwen2ForCausalLM",
        "formats": [
            "Safetensors"
        ],
        "huggingface_repo": "Qwen/Qwen2-7B",
        "transformers_version": "4.41.2",
        "gated": false,
        "license": "Apache 2.0",
        "logo": "https://cdn-avatars.huggingface.co/v1/production/uploads/62088594a5943c8a8fc94560/y5SEKiE8TkjBKs9xfjCx5.png",
        "size_of_model_in_mb": 14535.05,
        "author": {
            "name": "Alibaba Cloud",
            "url": "",
            "blurb": ""
        },
        "resources": {
            "canonicalUrl": "https://huggingface.co/Qwen/Qwen2-7B",
            "downloadUrl": "https://huggingface.co/Qwen/Qwen2-7B",
            "paperUrl": "?"
        }
    },
    {
        "uniqueID": "Qwen/Qwen2-1.5B-Instruct",
        "name": "Qwen2 1.5B Instruct",
        "archived": true,
        "description": "Qwen2 has generally surpassed most opensource models and demonstrated competitiveness against proprietary models across a series of benchmarks targeting for language understanding, language generation, multilingual capability, coding, mathematics, reasoning, etc. This repo contains the instruction-tuned 1.5B Qwen2 model.",
        "parameters": "1.5B",
        "context": "32768",
        "architecture": "Qwen2ForCausalLM",
        "formats": [
            "Safetensors"
        ],
        "huggingface_repo": "Qwen/Qwen2-1.5B-Instruct",
        "transformers_version": "4.41.2",
        "gated": false,
        "license": "Apache 2.0",
        "logo": "https://cdn-avatars.huggingface.co/v1/production/uploads/62088594a5943c8a8fc94560/y5SEKiE8TkjBKs9xfjCx5.png",
        "size_of_model_in_mb": 2953.79,
        "author": {
            "name": "Alibaba Cloud",
            "url": "",
            "blurb": ""
        },
        "resources": {
            "canonicalUrl": "https://huggingface.co/Qwen/Qwen2-1.5B-Instruct",
            "downloadUrl": "https://huggingface.co/Qwen/Qwen2-1.5B-Instruct",
            "paperUrl": "?"
        }
    },
    {
        "uniqueID": "mlx-community/Liberated-Qwen1.5-72B-4bit",
        "name": "Liberated Qwen1.5 72B",
        "archived": true,
        "description": "Brought to you by AbacusAI and Eric Hartford. This model is based on Qwen/Qwen1.5-72B and subject to the tongyi-qianwen license. Liberated consists of open source datasets, including SystemChat a new dataset I created, designed to teach the model compliance to the system prompt, over long multiturn conversations, even with unusual or mechanical system prompts. These are tasks that Open Source Models have been lacking in thus far. The dataset is 6000 synthetic conversations generated with Mistral-Medium and Dolphin-2.7-mixtral-8x7b. There are no guardrails or censorship added to the dataset. You are advised to implement your own alignment layer before exposing the model as a service. Please read my blog post about uncensored models. https://erichartford.com/uncensored-models.",
        "parameters": "72B",
        "context": "32768",
        "architecture": "MLX",
        "formats": [
            "Safetensors"
        ],
        "huggingface_repo": "mlx-community/Liberated-Qwen1.5-72B-4bit",
        "transformers_version": "4.39.3",
        "gated": false,
        "license": "CC-BY-NC-4.0",
        "logo": "https://cdn-uploads.huggingface.co/production/uploads/63111b2d88942700629f5771/xCWGByXr8YNwGxKVh_x9H.png",
        "size_of_model_in_mb": 40500.27,
        "author": {
            "name": "AbacusAI",
            "url": "",
            "blurb": ""
        },
        "resources": {
            "canonicalUrl": "",
            "downloadUrl": "",
            "paperUrl": "?"
        }
    },
    {
        "uniqueID": "mlx-community/Qwen2.5-Coder-14B-Instruct-4bit",
        "name": "Qwen2.5 Coder 14B Instruct 4bit MLX",
        "description": "Qwen2.5-Coder is the latest series of Code-Specific Qwen large language models (formerly known as CodeQwen) and performs at a level comparable to the best proprietary models.",
        "added": "2024-11-19",
        "parameters": "14B",
        "context": "32768",
        "architecture": "Qwen2ForCausalLM",
        "formats": [
            "Safetensors"
        ],
        "huggingface_repo": "mlx-community/Qwen2.5-Coder-14B-Instruct-4bit",
        "transformers_version": "4.43.1",
        "gated": false,
        "license": "apache-2.0",
        "logo": "https://cdn-avatars.huggingface.co/v1/production/uploads/62088594a5943c8a8fc94560/y5SEKiE8TkjBKs9xfjCx5.png",
        "size_of_model_in_mb": 7934.02,
        "author": {
            "name": "mlx-community",
            "url": "https://huggingface.co/mlx-community/Qwen2.5-Coder-14B-Instruct-4bit",
            "blurb": ""
        },
        "resources": {
            "canonicalUrl": "https://huggingface.co/mlx-community/Qwen2.5-Coder-14B-Instruct-4bit",
            "downloadUrl": "https://huggingface.co/mlx-community/Qwen2.5-Coder-14B-Instruct-4bit",
            "paperUrl": "?"
        }
    },
    {
        "uniqueID": "Qwen/Qwen2.5-1.5B-Instruct",
        "name": "Qwen2.5-1.5B-Instruct",
        "description": "Qwen2.5 is the latest series of Qwen large language models.",
        "parameters": "1.5B",
        "context": "32768",
        "architecture": "Qwen2ForCausalLM",
        "formats": [
            "Safetensors"
        ],
        "huggingface_repo": "Qwen/Qwen2.5-1.5B-Instruct",
        "transformers_version": "4.43.1",
        "gated": false,
        "license": "apache-2.0",
        "logo": "https://cdn-avatars.huggingface.co/v1/production/uploads/62088594a5943c8a8fc94560/y5SEKiE8TkjBKs9xfjCx5.png",
        "size_of_model_in_mb": 2953.8,
        "author": {
            "name": "Qwen",
            "url": "https://huggingface.co/Qwen/Qwen2.5-1.5B-Instruct",
            "blurb": ""
        },
        "resources": {
            "canonicalUrl": "https://huggingface.co/Qwen/Qwen2.5-1.5B-Instruct",
            "downloadUrl": "https://huggingface.co/Qwen/Qwen2.5-1.5B-Instruct",
            "paperUrl": "?"
        }
    },
    {
        "uniqueID": "berkeley-nest/Starling-LM-7B-alpha",
        "name": "Starling-LM-7B-alpha",
        "description": "We introduce Starling-7B, an open large language model (LLM) trained by Reinforcement Learning from AI Feedback (RLAIF). The model harnesses the power of our new GPT-4 labeled ranking dataset, berkeley-nest/Nectar, and our new reward training and policy tuning pipeline. Starling-7B-alpha scores 8.09 in MT Bench with GPT-4 as a judge, outperforming every model to date on MT-Bench except for OpenAI's GPT-4 and GPT-4 Turbo.",
        "parameters": "7B",
        "context": "4k",
        "architecture": "MistralForCausalLM",
        "formats": [
            "Safetensors"
        ],
        "huggingface_repo": "berkeley-nest/Starling-LM-7B-alpha",
        "transformers_version": "4.35.0",
        "gated": false,
        "license": "Non commercial license",
        "logo": "https://starling.cs.berkeley.edu/starling.png",
        "size_of_model_in_mb": 13814.78,
        "author": {
            "name": "Berkeley",
            "url": "https://starling.cs.berkeley.edu/",
            "blurb": ""
        },
        "resources": {
            "canonicalUrl": "https://starling.cs.berkeley.edu/",
            "downloadUrl": "https://huggingface.co/berkeley-nest/Starling-LM-7B-alpha",
            "paperUrl": "?"
        }
    },
    {
        "uniqueID": "Qwen/Qwen2.5-Coder-7B-Instruct",
        "name": "Qwen2.5 Coder 7B Instruct",
        "description": "Qwen2.5-Coder is the latest series of Code-Specific Qwen large language models (formerly known as CodeQwen) and performs at a level comparable to the best proprietary models.",
        "added": "2024-11-19",
        "parameters": "7B",
        "context": "32768",
        "architecture": "Qwen2ForCausalLM",
        "formats": [
            "Safetensors"
        ],
        "huggingface_repo": "Qwen/Qwen2.5-Coder-7B-Instruct",
        "transformers_version": "4.44.0",
        "gated": false,
        "license": "apache-2.0",
        "logo": "https://cdn-avatars.huggingface.co/v1/production/uploads/62088594a5943c8a8fc94560/y5SEKiE8TkjBKs9xfjCx5.png",
        "size_of_model_in_mb": 14535.06,
        "author": {
            "name": "Qwen",
            "url": "https://huggingface.co/Qwen/Qwen2.5-Coder-7B-Instruct",
            "blurb": ""
        },
        "resources": {
            "canonicalUrl": "https://huggingface.co/Qwen/Qwen2.5-Coder-7B-Instruct",
            "downloadUrl": "https://huggingface.co/Qwen/Qwen2.5-Coder-7B-Instruct",
            "paperUrl": "?"
        }
    },
    {
        "uniqueID": "lmsys/fastchat-t5-3b-v1.0",
        "name": "FastChat-T5",
        "description": "Open-source chatbot trained by fine-tuning Flan-t5-xl (3B parameters) on user-shared conversations collected from ShareGPT. It is based on an encoder-decoder transformer architecture, and can autoregressively generate responses to users' inputs.",
        "parameters": "3B",
        "context": "4k",
        "architecture": "T5ForConditionalGeneration",
        "formats": [
            "PyTorch"
        ],
        "huggingface_repo": "lmsys/fastchat-t5-3b-v1.0",
        "transformers_version": "4.28.1",
        "gated": false,
        "license": "Apache 2.0",
        "logo": "https://lmsys.org/images/blog/vicuna/vicuna.jpeg",
        "size_of_model_in_mb": 6395.57,
        "author": {
            "name": "LMSYS Org",
            "url": "https://lmsys.org/",
            "blurb": "Large Model Systems Organization (LMSYS Org) is an open research organization founded by students and faculty from UC Berkeley in collaboration with UCSD and CMU."
        },
        "resources": {
            "canonicalUrl": "https://huggingface.co/lmsys/fastchat-t5-3b-v1.0",
            "downloadUrl": "https://huggingface.co/lmsys/fastchat-t5-3b-v1.0",
            "paperUrl": "?"
        }
    },
    {
        "uniqueID": "microsoft/phi-2",
        "name": "Phi 2",
        "archived": true,
        "description": "Phi-2 is a Transformer with 2.7 billion parameters. The model hasn't been fine-tuned through reinforcement learning from human feedback. The intention behind crafting this open-source model is to provide the research community with a non-restricted small model to explore vital safety challenges, such as reducing toxicity, understanding societal biases, enhancing controllability, and more.",
        "parameters": "2B",
        "context": "?k",
        "architecture": "PhiForCausalLM",
        "formats": [
            "Safetensors"
        ],
        "huggingface_repo": "microsoft/phi-2",
        "transformers_version": "4.37.0.dev0",
        "gated": false,
        "license": "MIT",
        "logo": "https://encrypted-tbn0.gstatic.com/images?q=tbn:ANd9GcRTwt9xAK7ih0gG74r3XLTpbiWmcd-9PTwXAQ&usqp=CAU",
        "size_of_model_in_mb": 5304.69,
        "author": {
            "name": "Microsoft",
            "url": "https://www.microsoft.com/en-us/research/blog/phi-2-the-surprising-power-of-small-language-models/",
            "blurb": ""
        },
        "resources": {
            "canonicalUrl": "https://huggingface.co/microsoft/phi-2",
            "downloadUrl": "https://huggingface.co/microsoft/phi-2",
            "paperUrl": "https://www.microsoft.com/en-us/research/blog/phi-2-the-surprising-power-of-small-language-models/"
        }
    },
    {
        "uniqueID": "microsoft/phi-4",
        "name": "Phi-4",
        "description": "Fourth generation of Microsoft's Phi model. Text, best suited for prompts in the chat format.",
        "added": "2024-1-20",
        "parameters": "14B",
        "context": "16384",
        "architecture": "Phi3ForCausalLM",
        "formats": [
            "Safetensors"
        ],
        "huggingface_repo": "microsoft/phi-4",
        "transformers_version": "4.47.0",
        "gated": false,
        "license": "mit",
        "logo": "https://blogs.microsoft.com/wp-content/uploads/prod/2012/08/8867.Microsoft_5F00_Logo_2D00_for_2D00_screen.jpg",
        "size_of_model_in_mb": 27966.45,
        "author": {
            "name": "microsoft",
            "url": "https://huggingface.co/microsoft/phi-4",
            "blurb": ""
        },
        "resources": {
            "canonicalUrl": "https://huggingface.co/microsoft/phi-4",
            "downloadUrl": "https://huggingface.co/microsoft/phi-4",
            "paperUrl": "?"
        }
    },
    {
        "uniqueID": "Nous-Hermes-13b",
        "name": "Nous Hermes 13b",
        "description": "Extremely good model. Instruction based. Gives long responses. Curated with 300,000 uncensored instructions. Trained by Nous Research. Cannot be used commercially",
        "parameters": "13B",
        "context": "?",
        "architecture": "LlamaForCausalLM",
        "formats": [
            "PyTorch"
        ],
        "huggingface_repo": "NousResearch/Nous-Hermes-13b",
        "transformers_version": "4.29.2",
        "gated": false,
        "license": "GPL",
        "logo": "https://aeiljuispo.cloudimg.io/v7/https://cdn-uploads.huggingface.co/production/uploads/62fc06a221c444a56f7cc595/ngyQKdhaykfC8lN6Jfqlz.png?w=200&h=200&f=face",
        "size_of_model_in_mb": 24826.4,
        "author": {
            "name": "Nous Research",
            "url": "https://nousresearch.com/",
            "blurb": "We are dedicated to advancing the field of natural language processing, in collaboration with the open-source community, through bleeding-edge research and a commitment to symbiotic development."
        },
        "resources": {
            "canonicalUrl": "https://huggingface.co/NousResearch/Nous-Hermes-13b",
            "downloadUrl": "https://huggingface.co/NousResearch/Nous-Hermes-13b",
            "paperUrl": "?"
        }
    },
    {
        "uniqueID": "NousResearch/Nous-Hermes-2-Mixtral-8x7B-DPO",
        "name": "Nous Hermes 2 - Mixtral 8x7B - DPO",
        "description": "Nous Hermes 2 Mixtral 8x7B DPO is the new flagship Nous Research model trained over the Mixtral 8x7B MoE LLM.",
        "parameters": "7B",
        "context": "4k",
        "architecture": "MixtralForCausalLM",
        "formats": [
            "Safetensors"
        ],
        "huggingface_repo": "NousResearch/Nous-Hermes-2-Mixtral-8x7B-DPO",
        "transformers_version": "4.37.0.dev0",
        "gated": false,
        "license": "Apache 2.0",
        "logo": "https://pbs.twimg.com/profile_images/1722061115453272064/dydqIH88_400x400.jpg",
        "size_of_model_in_mb": 89080.94,
        "author": {
            "name": "Nous Research",
            "url": "https://nousresearch.com/",
            "blurb": ""
        },
        "resources": {
            "canonicalUrl": "https://huggingface.co/NousResearch/Nous-Hermes-2-Mixtral-8x7B-DPO",
            "downloadUrl": "https://huggingface.co/NousResearch/Nous-Hermes-2-Mixtral-8x7B-DPO",
            "paperUrl": "?"
        }
    },
    {
        "uniqueID": "bigcode/starcoder",
        "name": "StarCoder",
        "description": "The StarCoder models are 15.5B parameter models trained on 80+ programming languages from The Stack (v1.2), with opt-out requests excluded. The model uses Multi Query Attention, a context window of 8192 tokens, and was trained using the Fill-in-the-Middle objective on 1 trillion tokens.",
        "parameters": "7B",
        "context": "4k",
        "architecture": "GPTBigCodeForCausalLM",
        "formats": [
            "Pytorch"
        ],
        "huggingface_repo": "bigcode/starcoder",
        "transformers_version": "4.28.1",
        "gated": "auto",
        "license": "bigcode-openrail-m",
        "logo": "https://www.bigcode-project.org/flow.png",
        "size_of_model_in_mb": 120695.78,
        "author": {
            "name": "Big Code",
            "url": "https://www.bigcode-project.org/",
            "blurb": "BigCode is an open scientific collaboration working on the responsible development and use of large language models for code"
        },
        "resources": {
            "canonicalUrl": "https://www.bigcode-project.org/",
            "downloadUrl": "https://huggingface.co/bigcode/starcoder",
            "paperUrl": "?"
        }
    },
    {
        "uniqueID": "mlx-community/phi-4-4bit",
        "name": "Phi-4 MLX 4-bit",
        "description": "MLX export of Microsoft's Phi-4 using 4-bit quantization.",
        "added": "2024-1-20",
        "parameters": "14B",
        "context": "16384",
        "architecture": "Phi3ForCausalLM",
        "formats": [
            "Safetensors"
        ],
        "huggingface_repo": "mlx-community/phi-4-4bit",
        "transformers_version": "4.47.0",
        "gated": false,
        "license": "mit",
        "logo": "https://blogs.microsoft.com/wp-content/uploads/prod/2012/08/8867.Microsoft_5F00_Logo_2D00_for_2D00_screen.jpg",
        "size_of_model_in_mb": 7873.03,
        "author": {
            "name": "mlx-community",
            "url": "https://huggingface.co/mlx-community/phi-4-4bit",
            "blurb": ""
        },
        "resources": {
            "canonicalUrl": "https://huggingface.co/mlx-community/phi-4-4bit",
            "downloadUrl": "https://huggingface.co/mlx-community/phi-4-4bit",
            "paperUrl": "?"
        }
    },
    {
        "uniqueID": "Qwen/Qwen2.5-7B-Instruct",
        "name": "Qwen2.5 7B Instruct",
        "description": "Qwen2.5 is the latest series of Qwen large language models",
        "added": "2024-11-19",
        "parameters": "7B",
        "context": "32768",
        "architecture": "Qwen2ForCausalLM",
        "formats": [
            "Safetensors"
        ],
        "huggingface_repo": "Qwen/Qwen2.5-7B-Instruct",
        "transformers_version": "4.43.1",
        "gated": false,
        "license": "apache-2.0",
        "logo": "https://cdn-avatars.huggingface.co/v1/production/uploads/62088594a5943c8a8fc94560/y5SEKiE8TkjBKs9xfjCx5.png",
        "size_of_model_in_mb": 14535.06,
        "author": {
            "name": "Qwen",
            "url": "https://huggingface.co/Qwen/Qwen2.5-7B-Instruct",
            "blurb": ""
        },
        "resources": {
            "canonicalUrl": "https://huggingface.co/Qwen/Qwen2.5-7B-Instruct",
            "downloadUrl": "https://huggingface.co/Qwen/Qwen2.5-7B-Instruct",
            "paperUrl": "?"
        }
    },
    {
        "uniqueID": "mlx-community/Mistral-7B-Instruct-v0.1-4bit-mlx",
        "name": "Mistral-7B-Instruct-v0.1 MLX 4bit",
        "archived": true,
        "description": "The Mistral-7B-Instruct-v0.1 Large Language Model (LLM) is a instruct fine-tuned version of the Mistral-7B-v0.1 generative text model using a variety of publicly available conversation datasets.",
        "parameters": "7B",
        "context": "4k",
        "architecture": "MLX",
        "formats": [
            "Safetensors"
        ],
        "huggingface_repo": "mlx-community/Mistral-7B-Instruct-v0.1-4bit-mlx",
        "transformers_version": "4.34.0.dev0",
        "gated": "auto",
        "license": "Apache 2.0",
        "logo": "https://ml-explore.github.io/mlx/build/html/_static/mlx_logo.png",
        "size_of_model_in_mb": 4066.62,
        "author": {
            "name": "Mistral AI",
            "url": "https://docs.mistral.ai/",
            "blurb": ""
        },
        "resources": {
            "canonicalUrl": "https://huggingface.co/mistralai/Mistral-7B-v0.1",
            "downloadUrl": "https://huggingface.co/mistralai/Mistral-7B-v0.1",
            "paperUrl": "?"
        }
    },
    {
        "uniqueID": "mlx-community/TinyDolphin-2.8-1.1b-4bit-mlx",
        "name": "TinyDolphin-2.8-1.1b MLX 4bit",
        "description": "This is an experimental model trained on 2 3090's by Kearm on the new Dolphin 2.8 dataset by Eric Hartford https://erichartford.com/dolphin.",
        "parameters": "1.1B",
        "context": "4k",
        "architecture": "MLX",
        "formats": [
            "Safetensors"
        ],
        "huggingface_repo": "mlx-community/TinyDolphin-2.8-1.1b-4bit-mlx",
        "transformers_version": "4.34.0.dev0",
        "gated": "auto",
        "license": "Apache 2.0",
        "logo": "https://ml-explore.github.io/mlx/build/html/_static/mlx_logo.png",
        "size_of_model_in_mb": 772.23,
        "author": {
            "name": "",
            "url": "",
            "blurb": ""
        },
        "resources": {
            "canonicalUrl": "",
            "downloadUrl": "",
            "paperUrl": "?"
        }
    },
    {
        "uniqueID": "mlx-community/Mistral-7B-Instruct-v0.2-4bit",
        "name": "Mistral-7B-Instruct-v0.2 4 bit MLX",
        "archived": true,
        "description": "The Mistral-7B-Instruct-v0.2 Large Language Model (LLM) is an improved instruct fine-tuned version of Mistral-7B-Instruct-v0.1.",
        "parameters": "7B",
        "context": "4k",
        "architecture": "MLX",
        "formats": [
            "Safetensors"
        ],
        "huggingface_repo": "mlx-community/Mistral-7B-Instruct-v0.2-4bit",
        "transformers_version": "4.39.0.dev0",
        "gated": "auto",
        "license": "Apache 2.0",
        "logo": "https://ml-explore.github.io/mlx/build/html/_static/mlx_logo.png",
        "size_of_model_in_mb": 4067.14,
        "author": {
            "name": "",
            "url": "",
            "blurb": ""
        },
        "resources": {
            "canonicalUrl": "",
            "downloadUrl": "",
            "paperUrl": "?"
        }
    },
    {
        "uniqueID": "mlx-community/Mistral-7B-Instruct-v0.2",
        "name": "Mistral-7B-Instruct-v0.2 MLX",
        "archived": true,
        "description": "The Mistral-7B-Instruct-v0.2 Large Language Model (LLM) is an improved instruct fine-tuned version of Mistral-7B-Instruct-v0.1.",
        "parameters": "7B",
        "context": "4k",
        "architecture": "MLX",
        "formats": [
            "NPZ"
        ],
        "huggingface_repo": "mlx-community/Mistral-7B-Instruct-v0.2",
        "transformers_version": "4.34.0.dev0",
        "gated": "auto",
        "license": "Apache 2.0",
        "logo": "https://ml-explore.github.io/mlx/build/html/_static/mlx_logo.png",
        "size_of_model_in_mb": 13813.07,
        "author": {
            "name": "",
            "url": "",
            "blurb": ""
        },
        "resources": {
            "canonicalUrl": "",
            "downloadUrl": "",
            "paperUrl": "?"
        }
    },
    {
        "uniqueID": "mlx-community/Llama-2-7b-mlx",
        "name": "Llama 2 7b MLX",
        "archived": true,
        "description": "Llama 2 is a collection of pretrained and fine-tuned generative text models ranging in scale from 7 billion to 70 billion parameters. This is the repository for the 7B fine-tuned model, in npz format suitable for use in Apple's MLX framework.",
        "parameters": "7B",
        "context": "4k",
        "architecture": "MLX",
        "formats": [
            "NPZ"
        ],
        "huggingface_repo": "mlx-community/Llama-2-7b-mlx",
        "transformers_version": "4.34.0.dev0",
        "gated": "auto",
        "license": "Apache 2.0",
        "logo": "https://ml-explore.github.io/mlx/build/html/_static/mlx_logo.png",
        "size_of_model_in_mb": 12853.07,
        "author": {
            "name": "",
            "url": "",
            "blurb": ""
        },
        "resources": {
            "canonicalUrl": "",
            "downloadUrl": "",
            "paperUrl": "?"
        }
    },
    {
        "uniqueID": "mlx-community/Llama-2-7b-chat-4-bit",
        "name": "Llama 2 7B Chat 4-bit MLX",
        "archived": true,
        "description": "Llama 2 is a collection of pretrained and fine-tuned generative text models ranging in scale from 7 billion to 70 billion parameters. This is the repository for the 7B fine-tuned model, in npz format suitable for use in Apple's MLX framework.",
        "parameters": "7B",
        "context": "4k",
        "architecture": "MLX",
        "formats": [
            "NPZ"
        ],
        "huggingface_repo": "mlx-community/Llama-2-7b-chat-4-bit",
        "transformers_version": "4.34.0.dev0",
        "gated": "auto",
        "license": "Apache 2.0",
        "logo": "https://ml-explore.github.io/mlx/build/html/_static/mlx_logo.png",
        "size_of_model_in_mb": 3795.51,
        "author": {
            "name": "",
            "url": "",
            "blurb": ""
        },
        "resources": {
            "canonicalUrl": "",
            "downloadUrl": "",
            "paperUrl": "?"
        }
    },
    {
        "uniqueID": "llama-2-7b-chat.Q4_0.gguf",
        "name": "LLama 2 - 7B chat - GGUF - Q4_0",
        "archived": true,
        "description": "Llama 2 is a collection of pretrained and fine-tuned generative text models ranging in scale from 7 billion to 70 billion parameters. This is the repository for the 7B fine-tuned model, optimized for dialogue use cases and converted for the Hugging Face Transformers format.",
        "parameters": "7B",
        "context": "4k",
        "architecture": "GGUF",
        "formats": [
            "GGUF"
        ],
        "huggingface_repo": "TheBloke/Llama-2-7B-Chat-GGUF",
        "huggingface_filename": "llama-2-7b-chat.Q4_0.gguf",
        "gated": false,
        "license": "Meta Custom",
        "logo": "https://upload.wikimedia.org/wikipedia/commons/a/ab/Meta-Logo.png",
        "size_of_model_in_mb": 3648.6,
        "author": {
            "name": "Meta",
            "url": "https://huggingface.co/meta-llama/",
            "blurb": ""
        },
        "resources": {
            "canonicalUrl": "https://huggingface.co/meta-llama/Llama-2-7b-chat",
            "downloadUrl": "https://huggingface.co/meta-llama/Llama-2-7b-chat",
            "paperUrl": "?"
        }
    },
    {
        "uniqueID": "llama-2-7b.Q4_0.gguf",
        "name": "LLama 2 - 7B - GGUF - Q4_0",
        "archived": true,
        "description": "Llama 2 is a collection of pretrained and fine-tuned generative text models ranging in scale from 7 billion to 70 billion parameters. This is the repository for the 7B fine-tuned model, optimized for dialogue use cases and converted for the Hugging Face Transformers format.",
        "parameters": "7B",
        "context": "4k",
        "architecture": "GGUF",
        "formats": [
            "GGUF"
        ],
        "huggingface_repo": "TheBloke/Llama-2-7B-GGUF",
        "huggingface_filename": "llama-2-7b.Q4_0.gguf",
        "gated": false,
        "license": "Meta Custom",
        "logo": "https://upload.wikimedia.org/wikipedia/commons/a/ab/Meta-Logo.png",
        "size_of_model_in_mb": 3648.6,
        "author": {
            "name": "Meta",
            "url": "https://huggingface.co/meta-llama/",
            "blurb": ""
        },
        "resources": {
            "canonicalUrl": "https://huggingface.co/meta-llama/Llama-2-7b-chat",
            "downloadUrl": "https://huggingface.co/meta-llama/Llama-2-7b-chat",
            "paperUrl": "?"
        }
    },
    {
        "uniqueID": "microsoft/Phi-3-mini-128k-instruct",
        "name": "Phi 3 Mini 128K Instruct",
        "description": "The Phi-3-Mini-128K-Instruct is a 3.8B parameters, lightweight, state-of-the-art open model trained with the Phi-3 datasets that includes both synthetic data and the filtered publicly available websites data with a focus on high-quality and reasoning dense properties. The model belongs to the Phi-3 family with the Mini version in two variants 4K and 128K which is the context length (in tokens) that it can support. The model has underwent a post-training process that incorporates both supervised fine-tuning and direct preference optimization for the instruction following and safety measures. When assessed against benchmarks testing common sense, language understanding, math, code, long context and logical reasoning, Phi-3 Mini-4K-Instruct showcased a robust and state-of-the-art performance among models with less than 13 billion parameters.",
        "parameters": "3.8B",
        "context": "128K",
        "architecture": "Phi3ForCausalLM",
        "formats": [
            "Safetensors"
        ],
        "huggingface_repo": "microsoft/Phi-3-mini-128k-instruct",
        "transformers_version": "4.39.3",
        "gated": "auto",
        "license": "MIT",
        "logo": "https://blogs.microsoft.com/wp-content/uploads/prod/2012/08/8867.Microsoft_5F00_Logo_2D00_for_2D00_screen.jpg",
        "size_of_model_in_mb": 7290.59,
        "author": {
            "name": "Microsoft",
            "url": "https://huggingface.co/papers/2404.14219",
            "blurb": ""
        },
        "resources": {
            "canonicalUrl": "https://huggingface.co/microsoft/Phi-3-mini-128k-instruct",
            "downloadUrl": "https://huggingface.co/microsoft/Phi-3-mini-128k-instruct",
            "paperUrl": "https://huggingface.co/papers/2404.14219"
        }
    },
    {
        "uniqueID": "microsoft/Phi-3-mini-4k-instruct",
        "name": "Phi 3 Mini 4K Instruct",
        "description": "The Phi-3-Mini-4K-Instruct is a 3.8B parameters, lightweight, state-of-the-art open model trained with the Phi-3 datasets that includes both synthetic data and the filtered publicly available websites data with a focus on high-quality and reasoning dense properties. The model belongs to the Phi-3 family with the Mini version in two variants 4K and 128K which is the context length (in tokens) that it can support. The model has underwent a post-training process that incorporates both supervised fine-tuning and direct preference optimization for the instruction following and safety measures. When assessed against benchmarks testing common sense, language understanding, math, code, long context and logical reasoning, Phi-3 Mini-4K-Instruct showcased a robust and state-of-the-art performance among models with less than 13 billion parameters.",
        "parameters": "3.8B",
        "context": "4K",
        "architecture": "Phi3ForCausalLM",
        "formats": [
            "Safetensors"
        ],
        "huggingface_repo": "microsoft/Phi-3-mini-4k-instruct",
        "transformers_version": "4.39.3",
        "gated": "auto",
        "license": "MIT",
        "logo": "https://blogs.microsoft.com/wp-content/uploads/prod/2012/08/8867.Microsoft_5F00_Logo_2D00_for_2D00_screen.jpg",
        "size_of_model_in_mb": 7290.58,
        "author": {
            "name": "Microsoft",
            "url": "https://huggingface.co/papers/2404.14219",
            "blurb": ""
        },
        "resources": {
            "canonicalUrl": "https://huggingface.co/microsoft/Phi-3-mini-128k-instruct",
            "downloadUrl": "https://huggingface.co/microsoft/Phi-3-mini-128k-instruct",
            "paperUrl": "https://huggingface.co/papers/2404.14219"
        }
    },
    {
        "uniqueID": "HuggingFaceH4/zephyr-7b-alpha",
        "name": "Zephyr 7b Alpha",
        "description": "Zephyr is a series of language models that are trained to act as helpful assistants. Zephyr-7B-\u03b1 is the first model in the series, and is a fine-tuned version of mistralai/Mistral-7B-v0.1 that was trained on on a mix of publicly available, synthetic datasets using Direct Preference Optimization (DPO).",
        "parameters": "7B",
        "context": "4k",
        "architecture": "MistralForCausalLM",
        "formats": [
            "PyTorch"
        ],
        "huggingface_repo": "HuggingFaceH4/zephyr-7b-alpha",
        "transformers_version": "4.34.0",
        "gated": "auto",
        "license": "MIT",
        "logo": "https://huggingface.co/HuggingFaceH4/zephyr-7b-alpha/resolve/main/thumbnail.png",
        "size_of_model_in_mb": 27627.48,
        "author": {
            "name": "HuggingFace H4",
            "url": "https://huggingface.co/HuggingFaceH4/zephyr-7b-alpha",
            "blurb": ""
        },
        "resources": {
            "canonicalUrl": "https://huggingface.co/HuggingFaceH4/zephyr-7b-alpha",
            "downloadUrl": "https://huggingface.co/HuggingFaceH4/zephyr-7b-alpha",
            "paperUrl": "?"
        }
    },
    {
        "uniqueID": "mattshumer/Reflection-Llama-3.1-70B",
        "name": "Reflection-Llama-3.1-70B",
        "description": "",
        "parameters": "",
        "context": "8192",
        "architecture": "LlamaForCausalLM",
        "formats": [
            "PyTorch"
        ],
        "huggingface_repo": "mattshumer/Reflection-Llama-3.1-70B",
        "transformers_version": "4.40.0",
        "gated": false,
        "license": "llama3.1",
        "logo": "https://pbs.twimg.com/profile_images/1669714060269461506/9LY7fML7_400x400.jpg",
        "size_of_model_in_mb": 269150.26,
        "author": {
            "name": "mattshumer",
            "url": "https://huggingface.co/mattshumer/Reflection-Llama-3.1-70B",
            "blurb": ""
        },
        "resources": {
            "canonicalUrl": "https://huggingface.co/mattshumer/Reflection-Llama-3.1-70B",
            "downloadUrl": "https://huggingface.co/mattshumer/Reflection-Llama-3.1-70B",
            "paperUrl": "?"
        }
    },
    {
        "uniqueID": "TinyLlama/TinyLlama-1.1B-Chat-v1.0",
        "name": "Tiny Llama 1.1B Chat",
        "description": "The TinyLlama project aims to pretrain a 1.1B Llama model on 3 trillion tokens. With some proper optimization, we can achieve this within a span of 90 days using 16 A100-40G GPUs \ud83d\ude80\ud83d\ude80. The training has started on 2023-09-01.",
        "parameters": "1.1B",
        "context": "4k",
        "architecture": "LlamaForCausalLM",
        "formats": [
            "Safetensors"
        ],
        "huggingface_repo": "TinyLlama/TinyLlama-1.1B-Chat-v1.0",
        "transformers_version": "4.35.0",
        "gated": false,
        "license": "Apache 2.0",
        "logo": "https://eu-images.contentstack.com/v3/assets/blt6b0f74e5591baa03/bltf495f117670d330a/65985db56b9c04040d633f56/image.png?width=700&auto=webp&quality=80&disable=upscale",
        "size_of_model_in_mb": 2100.43,
        "author": {
            "name": "TinyLlama",
            "url": "https://github.com/jzhang38/TinyLlama",
            "blurb": ""
        },
        "resources": {
            "canonicalUrl": "https://github.com/jzhang38/TinyLlama",
            "downloadUrl": "https://github.com/jzhang38/TinyLlama",
            "paperUrl": "?"
        }
    },
    {
        "uniqueID": "infly/OpenCoder-8B-Instruct",
        "name": "OpenCoder 8B Instruct",
        "description": "OpenCoder is pretrained on 2.5 trillion tokens composed of 90% raw code and 10% code-related web data, and supervised finetuned on over 4.5M high-quality SFT examples.",
        "added": "2024-11-19",
        "parameters": "8B",
        "context": "8192",
        "architecture": "LlamaForCausalLM",
        "formats": [
            "Safetensors"
        ],
        "huggingface_repo": "infly/OpenCoder-8B-Instruct",
        "transformers_version": "4.37.0",
        "gated": false,
        "license": "other",
        "logo": "https://raw.githubusercontent.com/OpenCoder-llm/opencoder-llm.github.io/refs/heads/main/static/images/opencoder_icon.jpg",
        "size_of_model_in_mb": 14824.05,
        "author": {
            "name": "infly",
            "url": "https://huggingface.co/infly/OpenCoder-8B-Instruct",
            "blurb": ""
        },
        "resources": {
            "canonicalUrl": "https://huggingface.co/infly/OpenCoder-8B-Instruct",
            "downloadUrl": "https://huggingface.co/infly/OpenCoder-8B-Instruct",
            "paperUrl": "?"
        }
    }
]<|MERGE_RESOLUTION|>--- conflicted
+++ resolved
@@ -1,11 +1,7 @@
 [
     {
         "uniqueID": "phi-4-q4.gguf",
-<<<<<<< HEAD
-        "name": "LLama 3.2 1B Instruct GGUF - Q6_K",
-=======
         "name": "Phi-4 GGUF - 4bit",
->>>>>>> 477ee01a
         "description": "GGUF export of Microsoft's Phi-4 using 4-bit quantization.",
         "added": "2024-1-20",
         "parameters": "14B",
